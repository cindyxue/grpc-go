--- conflicted
+++ resolved
@@ -1,3 +1,5 @@
+// +build go1.10
+
 /*
  *
  * Copyright 2019 gRPC authors.
@@ -624,54 +626,12 @@
 	}
 }
 
-<<<<<<< HEAD
-const (
-	TLS_ECDHE_RSA_WITH_3DES_EDE_CBC_SHA uint16 = 0xc012
-)
-
-const (
-	CurveP256 tls.CurveID = 23
-)
-
-const (
-	pointFormatUncompressed uint8 = 0
-)
-
-const (
-	VersionTLS10 uint16 = 0x0301
-)
-
-func TestGetCertificateSNI(t *testing.T) {
-	serverPeerCert1, err := tls.LoadX509KeyPair(testdata.Path("server_cert_1.pem"),
-=======
 func TestOptionsConfig(t *testing.T) {
 	serverPeerCert, err := tls.LoadX509KeyPair(testdata.Path("server_cert_1.pem"),
->>>>>>> 68098483
 		testdata.Path("server_key_1.pem"))
 	if err != nil {
 		t.Fatalf("Server is unable to parse peer certificates. Error: %v", err)
 	}
-<<<<<<< HEAD
-	serverPeerCert2, err := tls.LoadX509KeyPair(testdata.Path("server_cert_2.pem"),
-		testdata.Path("server_key_2.pem"))
-	if err != nil {
-		t.Fatalf("Server is unable to parse peer certificates. Error: %v", err)
-	}
-	serverPeerCert3, err := tls.LoadX509KeyPair(testdata.Path("server_cert_3.pem"),
-		testdata.Path("server_key_3.pem"))
-	if err != nil {
-		t.Fatalf("Server is unable to parse peer certificates. Error: %v", err)
-	}
-	tests := []struct {
-		desc          string
-		serverGetCert func(*tls.ClientHelloInfo) ([]*tls.Certificate, error)
-	}{
-		{
-			desc: "Select the certificate that matches the server name provided in clientHello",
-			serverGetCert: func(info *tls.ClientHelloInfo) ([]*tls.Certificate, error) {
-				return []*tls.Certificate{&serverPeerCert1, &serverPeerCert2, &serverPeerCert3}, nil
-			},
-=======
 	tests := []struct {
 		desc            string
 		clientVType     VerificationType
@@ -685,71 +645,20 @@
 			serverMutualTLS: true,
 			serverCert:      []tls.Certificate{serverPeerCert},
 			serverVType:     CertAndHostVerification,
->>>>>>> 68098483
 		},
 	}
 	for _, test := range tests {
 		test := test
 		t.Run(test.desc, func(t *testing.T) {
 			serverOptions := &ServerOptions{
-<<<<<<< HEAD
-				GetCertificate: test.serverGetCert,
-=======
 				Certificates:      test.serverCert,
 				RequireClientCert: test.serverMutualTLS,
 				VType:             test.serverVType,
->>>>>>> 68098483
 			}
 			serverConfig, err := serverOptions.config()
 			if err != nil {
 				t.Fatalf("Unable to generate serverConfig. Error: %v", err)
 			}
-<<<<<<< HEAD
-			// "foo.bar.com" is the common name on server certificate server_cert_1.pem.
-			clientHello1 := &tls.ClientHelloInfo{
-				CipherSuites:      []uint16{TLS_ECDHE_RSA_WITH_3DES_EDE_CBC_SHA},
-				ServerName:        "foo.bar.com",
-				SupportedCurves:   []tls.CurveID{CurveP256},
-				SupportedPoints:   []uint8{pointFormatUncompressed},
-				SupportedVersions: []uint16{VersionTLS10},
-			}
-			got1, err := serverConfig.GetCertificate(clientHello1)
-			if err != nil {
-				t.Fatalf("Server is unable to parse peer certificates. Error: %v", err)
-			}
-			if !reflect.DeepEqual(*got1, serverPeerCert1) {
-				t.Errorf("GetCertificate() = %v, want %v", got1, serverPeerCert1)
-			}
-			// "foo.bar.server2.com" is the common name on server certificate server_cert_2.pem.
-			clientHello2 := &tls.ClientHelloInfo{
-				CipherSuites:      []uint16{TLS_ECDHE_RSA_WITH_3DES_EDE_CBC_SHA},
-				ServerName:        "foo.bar.server2.com",
-				SupportedCurves:   []tls.CurveID{CurveP256},
-				SupportedPoints:   []uint8{pointFormatUncompressed},
-				SupportedVersions: []uint16{VersionTLS10},
-			}
-			got2, err := serverConfig.GetCertificate(clientHello2)
-			if err != nil {
-				t.Fatalf("Server is unable to parse peer certificates. Error: %v", err)
-			}
-			if !reflect.DeepEqual(*got2, serverPeerCert2) {
-				t.Errorf("GetCertificate() = %v, want %v", got2, serverPeerCert2)
-			}
-			// "localhost" is the common name on server certificate server_cert_3.pem.
-			clientHello3 := &tls.ClientHelloInfo{
-				CipherSuites:      []uint16{TLS_ECDHE_RSA_WITH_3DES_EDE_CBC_SHA},
-				ServerName:        "localhost",
-				SupportedCurves:   []tls.CurveID{CurveP256},
-				SupportedPoints:   []uint8{pointFormatUncompressed},
-				SupportedVersions: []uint16{VersionTLS10},
-			}
-			got3, err := serverConfig.GetCertificate(clientHello3)
-			if err != nil {
-				t.Fatalf("Server is unable to parse peer certificates. Error: %v", err)
-			}
-			if !reflect.DeepEqual(*got3, serverPeerCert3) {
-				t.Errorf("GetCertificate() = %v, want %v", got3, serverPeerCert3)
-=======
 			// Verify that the system-provided certificates would be used
 			// when no verification method was set in serverOptions.
 			if serverOptions.RootCACerts == nil && serverOptions.GetRootCAs == nil &&
@@ -768,8 +677,109 @@
 			if clientOptions.RootCACerts == nil && clientOptions.GetRootCAs == nil &&
 				clientConfig.RootCAs == nil {
 				t.Fatalf("Failed to assign system-provided certificates on the client side.")
->>>>>>> 68098483
 			}
 		})
 	}
+}
+
+const (
+	tlsEcdheRsaWith3desEdeCbcSha uint16 = 0xc012
+)
+
+const (
+	CurveP256 tls.CurveID = 23
+)
+
+const (
+	pointFormatUncompressed uint8 = 0
+)
+
+const (
+	VersionTLS10 uint16 = 0x0301
+)
+
+func TestGetCertificateSNI(t *testing.T) {
+	serverPeerCert1, err := tls.LoadX509KeyPair(testdata.Path("server_cert_1.pem"),
+		testdata.Path("server_key_1.pem"))
+	if err != nil {
+		t.Fatalf("Server is unable to parse peer certificates. Error: %v", err)
+	}
+	serverPeerCert2, err := tls.LoadX509KeyPair(testdata.Path("server_cert_2.pem"),
+		testdata.Path("server_key_2.pem"))
+	if err != nil {
+		t.Fatalf("Server is unable to parse peer certificates. Error: %v", err)
+	}
+	serverPeerCert3, err := tls.LoadX509KeyPair(testdata.Path("server_cert_3.pem"),
+		testdata.Path("server_key_3.pem"))
+	if err != nil {
+		t.Fatalf("Server is unable to parse peer certificates. Error: %v", err)
+	}
+	tests := []struct {
+		desc          string
+		serverGetCert func(*tls.ClientHelloInfo) ([]*tls.Certificate, error)
+	}{
+		{
+			desc: "Select the certificate that matches the server name provided in clientHello",
+			serverGetCert: func(info *tls.ClientHelloInfo) ([]*tls.Certificate, error) {
+				return []*tls.Certificate{&serverPeerCert1, &serverPeerCert2, &serverPeerCert3}, nil
+			},
+		},
+	}
+	for _, test := range tests {
+		test := test
+		t.Run(test.desc, func(t *testing.T) {
+			serverOptions := &ServerOptions{
+				GetCertificate: test.serverGetCert,
+			}
+			serverConfig, err := serverOptions.config()
+			if err != nil {
+				t.Fatalf("Unable to generate serverConfig. Error: %v", err)
+			}
+			// "foo.bar.com" is the common name on server certificate server_cert_1.pem.
+			clientHello1 := &tls.ClientHelloInfo{
+				CipherSuites:      []uint16{tlsEcdheRsaWith3desEdeCbcSha},
+				ServerName:        "foo.bar.com",
+				SupportedCurves:   []tls.CurveID{CurveP256},
+				SupportedPoints:   []uint8{pointFormatUncompressed},
+				SupportedVersions: []uint16{VersionTLS10},
+			}
+			got1, err := serverConfig.GetCertificate(clientHello1)
+			if err != nil {
+				t.Fatalf("Server is unable to parse peer certificates. Error: %v", err)
+			}
+			if !reflect.DeepEqual(*got1, serverPeerCert1) {
+				t.Errorf("GetCertificate() = %v, want %v", got1, serverPeerCert1)
+			}
+			// "foo.bar.server2.com" is the common name on server certificate server_cert_2.pem.
+			clientHello2 := &tls.ClientHelloInfo{
+				CipherSuites:      []uint16{tlsEcdheRsaWith3desEdeCbcSha},
+				ServerName:        "foo.bar.server2.com",
+				SupportedCurves:   []tls.CurveID{CurveP256},
+				SupportedPoints:   []uint8{pointFormatUncompressed},
+				SupportedVersions: []uint16{VersionTLS10},
+			}
+			got2, err := serverConfig.GetCertificate(clientHello2)
+			if err != nil {
+				t.Fatalf("Server is unable to parse peer certificates. Error: %v", err)
+			}
+			if !reflect.DeepEqual(*got2, serverPeerCert2) {
+				t.Errorf("GetCertificate() = %v, want %v", got2, serverPeerCert2)
+			}
+			// "localhost" is the common name on server certificate server_cert_3.pem.
+			clientHello3 := &tls.ClientHelloInfo{
+				CipherSuites:      []uint16{tlsEcdheRsaWith3desEdeCbcSha},
+				ServerName:        "localhost",
+				SupportedCurves:   []tls.CurveID{CurveP256},
+				SupportedPoints:   []uint8{pointFormatUncompressed},
+				SupportedVersions: []uint16{VersionTLS10},
+			}
+			got3, err := serverConfig.GetCertificate(clientHello3)
+			if err != nil {
+				t.Fatalf("Server is unable to parse peer certificates. Error: %v", err)
+			}
+			if !reflect.DeepEqual(*got3, serverPeerCert3) {
+				t.Errorf("GetCertificate() = %v, want %v", got3, serverPeerCert3)
+			}
+		})
+	}
 }